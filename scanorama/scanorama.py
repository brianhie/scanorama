--- conflicted
+++ resolved
@@ -24,7 +24,7 @@
 ALPHA = 0.10
 APPROX = True
 DIMRED = 100
-HVG = 0
+HVG = None
 KNN = 20
 N_ITER = 500
 PERPLEXITY = 1200
@@ -34,13 +34,8 @@
 # Do batch correction on a list of data sets.
 def correct(datasets_full, genes_list, return_dimred=False,
             batch_size=None, verbose=VERBOSE, ds_names=None,
-<<<<<<< HEAD
-            approx=APPROX, sigma=SIGMA, alpha=ALPHA, knn=KNN,
-            hvg=HVG):
-=======
             approx=APPROX, sigma=SIGMA, alpha=ALPHA,
             return_dense=False, hvg=None):
->>>>>>> e4f2c680
     """Integrate and batch correct a list of data sets.
 
     Parameters
@@ -245,7 +240,7 @@
 # Normalize and reduce dimensionality.
 def process_data(datasets, genes, hvg=HVG, dimred=DIMRED, verbose=False):
     # Only keep highly variable genes
-    if hvg > 0 and hvg < len(genes):
+    if not hvg is None and hvg > 0 and hvg < len(genes):
         if verbose:
             print('Highly variable filter...')
         X = vstack(datasets)
